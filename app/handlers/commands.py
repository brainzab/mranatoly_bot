--- conflicted
+++ resolved
@@ -1,628 +1,231 @@
-import logging
-from aiogram import types
-from aiogram.filters import Command
-from functools import partial
-from app.services.api import ApiClient
-from app.database.models import ChatHistory
-<<<<<<< HEAD
-from app.config import CODE_VERSION, TARGET_CHAT_ID, TEAM_IDS, MONITORING_ENABLED, DRIVE_ENABLED, ADMIN_CHAT_ID
-=======
-from app.config import CODE_VERSION, TARGET_CHAT_ID, TEAM_IDS, MONITORING_ENABLED
->>>>>>> 48f53a67
-from app.services.monitoring import monitoring, monitor_function
-import asyncpg
-import asyncio
-from datetime import datetime
-
-logger = logging.getLogger(__name__)
-
-class CommandHandlers:
-    def __init__(self, bot, db_pool):
-        self.bot = bot
-        self.db_pool = db_pool
-
-    @monitor_function
-    async def command_start(self, message: types.Message, **kwargs):
-        """Обработчик команды /start"""
-        monitoring.increment_command(message.chat.id)
-        sent_message = await message.reply(f"Привет, я бот версии {CODE_VERSION}")
-        if message.chat.id == TARGET_CHAT_ID:
-            await ChatHistory.save_message(
-                self.db_pool, 
-                message.chat.id, 
-                self.bot.id, 
-                sent_message.message_id, 
-                "assistant", 
-                f"Привет, я бот версии {CODE_VERSION}"
-            )
-
-    @monitor_function
-<<<<<<< HEAD
-    async def command_help(self, message: types.Message, **kwargs):
-        """Обработчик команды /help для отображения списка команд"""
-        monitoring.increment_command(message.chat.id)
-        
-        help_text = (
-            "🤖 *Доступные команды:*\n\n"
-            
-            "🔹 */start* - начать диалог с ботом\n"
-            "🔹 */help* - показать эту справку\n"
-            "🔹 */version* - узнать версию бота\n"
-            "🔹 */pogoda* - погода в Минске, Гомеле и Жлобине\n"
-            "🔹 */wld* - курс WorldCoin (WLD) в USD, BYN, RUB\n"
-            "🔹 */byn* - курс белорусского рубля к доллару\n"
-            "🔹 */rub* - курс российского рубля к доллару\n"
-            "🔹 */stats* - статистика использования бота\n"
-            "🔹 */chatstats* - статистика сообщений в чате\n"
-            "🔹 */real* - последние матчи ФК Реал Мадрид\n"
-            "🔹 */lfc* - последние матчи ФК Ливерпуль\n"
-            "🔹 */arsenal* - последние матчи ФК Арсенал\n"
-        )
-        
-        # Если запрос от администратора, добавляем команды для админа
-        if message.from_user.id == ADMIN_CHAT_ID:
-            help_text += (
-                "\n*Команды администратора:*\n\n"
-                "🔸 */test* - проверить работоспособность бота\n"
-                "🔸 */exportchats* - экспортировать историю чатов на Google Drive\n"
-            )
-        
-        help_text += (
-            f"\n*Версия бота:* {CODE_VERSION}\n\n"
-            "Бот также отвечает на сообщения с помощью ИИ и присылает утреннее сообщение с погодой, курсами валют и добрыми пожеланиями."
-        )
-        
-        sent_message = await message.reply(help_text, parse_mode="Markdown")
-        if message.chat.id == TARGET_CHAT_ID:
-            await ChatHistory.save_message(
-                self.db_pool, 
-                message.chat.id, 
-                self.bot.id, 
-                sent_message.message_id, 
-                "assistant", 
-                help_text
-            )
-
-    @monitor_function
-=======
->>>>>>> 48f53a67
-    async def command_version(self, message: types.Message, **kwargs):
-        """Обработчик команды /version"""
-        monitoring.increment_command(message.chat.id)
-        sent_message = await message.reply(f"Версия бота: {CODE_VERSION}")
-        if message.chat.id == TARGET_CHAT_ID:
-            await ChatHistory.save_message(
-                self.db_pool, 
-                message.chat.id, 
-                self.bot.id, 
-                sent_message.message_id, 
-                "assistant", 
-                f"Версия бота: {CODE_VERSION}"
-            )
-
-    @monitor_function
-    async def command_reset(self, message: types.Message, **kwargs):
-        """Обработчик команды /reset для сброса контекста AI"""
-        monitoring.increment_command(message.chat.id)
-        chat_id = message.chat.id
-        await ChatHistory.increment_reset_id(self.db_pool, chat_id)
-        sent_message = await message.reply("Контекст для AI сброшен, мудила. Начинаем с чистого листа!")
-        if chat_id == TARGET_CHAT_ID:
-            await ChatHistory.save_message(
-                self.db_pool, 
-                chat_id, 
-                self.bot.id, 
-                sent_message.message_id, 
-                "assistant", 
-                "Контекст для AI сброшен, мудила. Начинаем с чистого листа!"
-            )
-
-    @monitor_function
-    async def command_stats(self, message: types.Message, **kwargs):
-        """Обработчик команды /stats для получения статистики"""
-        monitoring.increment_command(message.chat.id)
-        
-        # Получаем общую статистику
-        stats = monitoring.get_stats()
-        
-        # Получаем статистику по всем чатам
-        chats_stats = monitoring.get_all_chats_stats()
-        
-        # Базовый ответ со статистикой бота
-        response = (
-            f"📊 Статистика бота:\n\n"
-            f"⏱️ Время работы: {stats['uptime']}\n"
-            f"💾 Использование памяти: {stats['memory_mb']} МБ\n"
-            f"💬 Обработано сообщений: {stats['message_count']}\n"
-            f"⌨️ Выполнено команд: {stats['command_count']}\n"
-            f"🧠 AI-запросов (всего): {stats['ai_request_count']}\n"
-            f"🌐 API-запросов (всего): {stats['api_request_count']}\n"
-            f"🗄️ Операций с БД: {stats['db_operation_count']}\n"
-            f"❌ Ошибок: {stats['error_count']}\n\n"
-        )
-        
-        # Добавляем статистику по всем чатам
-        if chats_stats["total_chats"] > 0:
-            response += f"📋 Статистика по всем чатам:\n"
-            response += f"🏢 Всего чатов: {chats_stats['total_chats']}\n"
-            response += f"🧠 AI-запросов по всем чатам: {chats_stats['total_ai_requests']}\n"
-            response += f"🌐 API-запросов по всем чатам: {chats_stats['total_api_requests']}\n\n"
-            
-            # Добавляем детальную статистику по каждому чату, если их не слишком много
-            max_chats_to_display = 10
-            if len(chats_stats["chats"]) <= max_chats_to_display:
-                response += f"📋 Детальная статистика по чатам:\n\n"
-                for chat_id, chat_stats in chats_stats["chats"].items():
-                    response += (
-                        f"Чат {chat_id}:\n"
-                        f"- 🧠 AI-запросов: {chat_stats['ai_request_count']}\n"
-                        f"- 🌐 API-запросов: {chat_stats['api_request_count']}\n"
-                        f"- 💬 Сообщений: {chat_stats['message_count']}\n"
-                        f"- ⌨️ Команд: {chat_stats['command_count']}\n\n"
-                    )
-        
-        response += f"🤖 Версия бота: {CODE_VERSION}"
-        await message.reply(response)
-
-    @monitor_function
-    async def command_test(self, message: types.Message, **kwargs):
-        """Тестовая команда для проверки работоспособности бота"""
-        monitoring.increment_command(message.chat.id)
-        try:
-            # Тестируем базу данных
-            db_ok = await self.check_database_health()
-            
-            # Тестируем API-клиенты
-            weather_test = await ApiClient.get_weather("Minsk,BY", message.chat.id)
-            currency_test = await ApiClient.get_currency_rates(message.chat.id)
-            
-            response = (
-                f"🧪 Тест системы:\n\n"
-                f"🤖 Бот: Онлайн ✅\n"
-                f"🗃️ База данных: {'Работает ✅' if db_ok else 'Ошибка ❌'}\n"
-                f"🌤️ API погоды: {'Работает ✅' if 'Нет данных' not in weather_test else 'Ошибка ❌'}\n"
-                f"💱 API валют: {'Работает ✅' if all(currency_test) else 'Ошибка ❌'}\n\n"
-                f"📋 Версия: {CODE_VERSION}"
-            )
-            
-            await message.reply(response)
-        except Exception as e:
-            logger.error(f"Ошибка в команде /test: {e}")
-            await message.reply(f"❌ Произошла ошибка: {e}")
-
-    async def check_database_health(self):
-        """Проверяет доступность базы данных и логирует результат"""
-        try:
-            async with self.db_pool.acquire() as conn:
-                result = await conn.fetchval("SELECT 1")
-                if result == 1:
-                    logger.info("Проверка базы данных: ОК")
-                    return True
-                else:
-                    logger.error(f"Проверка базы данных вернула неожиданный результат: {result}")
-                    return False
-        except asyncpg.exceptions.PostgresConnectionError as e:
-            logger.error(f"Ошибка подключения к базе данных: {e}")
-            if MONITORING_ENABLED:
-                monitoring.log_error(e, {"context": "db_health_check", "type": "connection_error"})
-            return False
-        except asyncpg.exceptions.PostgresError as e:
-            logger.error(f"Ошибка PostgreSQL при проверке базы данных: {e}")
-            if MONITORING_ENABLED:
-                monitoring.log_error(e, {"context": "db_health_check", "type": "postgres_error"})
-            return False
-        except Exception as e:
-            logger.error(f"Неожиданная ошибка при проверке базы данных: {e}")
-            if MONITORING_ENABLED:
-                monitoring.log_error(e, {"context": "db_health_check", "type": "unexpected_error"})
-            return False
-
-    @monitor_function
-    async def command_team_matches(self, message: types.Message, team_name, **kwargs):
-        """Обработчик команд для показа матчей команды"""
-        monitoring.increment_command(message.chat.id)
-        team_id = TEAM_IDS.get(team_name)
-        if not team_id:
-            sent_message = await message.reply("Команда не найдена, мудила!")
-            if message.chat.id == TARGET_CHAT_ID:
-                await ChatHistory.save_message(
-                    self.db_pool, 
-                    message.chat.id, 
-                    self.bot.id, 
-                    sent_message.message_id, 
-                    "assistant", 
-                    "Команда не найдена, мудила!"
-                )
-            return
-        
-        data = await ApiClient.get_team_matches(team_id, message.chat.id)
-        if not data or not data.get("response"):
-            sent_message = await message.reply("Не удалось получить данные о матчах. Пиздец какой-то!")
-            if message.chat.id == TARGET_CHAT_ID:
-                await ChatHistory.save_message(
-                    self.db_pool, 
-                    message.chat.id, 
-                    self.bot.id, 
-                    sent_message.message_id, 
-                    "assistant", 
-                    "Не удалось получить данные о матчах. Пиздец какой-то!"
-                )
-            return
-        
-        response = f"Последние 5 матчей {team_name.upper()}:\n\n"
-        for fixture in data["response"]:
-            fixture_id = fixture["fixture"]["id"]
-            home_team = fixture["teams"]["home"]["name"]
-            away_team = fixture["teams"]["away"]["name"]
-            home_goals = fixture["goals"]["home"] if fixture["goals"]["home"] is not None else 0
-            away_goals = fixture["goals"]["away"] if fixture["goals"]["away"] is not None else 0
-            date = fixture["fixture"]["date"].split("T")[0]
-            result_icon = ("🟢" if home_goals > away_goals else "🔴" if home_goals < away_goals else "🟡") \
-                if fixture["teams"]["home"]["id"] == team_id else \
-                ("🟢" if away_goals > home_goals else "🔴" if away_goals < home_goals else "🟡")
-            
-            events_data = await ApiClient.get_match_events(fixture_id, message.chat.id)
-            goals_str = "Голы: "
-            if events_data and events_data.get("response"):
-                goal_events = [e for e in events_data["response"] if e["type"] == "Goal"]
-                goals_str += ", ".join([f"{e['player']['name']} ({e['time']['elapsed']}')" for e in goal_events]) \
-                    if goal_events else "Нет данных о голах"
-            else:
-                goals_str += "Ошибка получения событий"
-                
-            response += f"{result_icon} {date}: {home_team} {home_goals} - {away_goals} {away_team}\n{goals_str}\n\n"
-        
-        sent_message = await message.reply(response)
-        if message.chat.id == TARGET_CHAT_ID:
-            await ChatHistory.save_message(
-                self.db_pool, 
-                message.chat.id, 
-                self.bot.id, 
-                sent_message.message_id, 
-                "assistant", 
-                response
-            )
-
-    @monitor_function
-    async def command_pogoda(self, message: types.Message, **kwargs):
-        """Обработчик команды /pogoda для отображения погоды в указанных городах"""
-        monitoring.increment_command(message.chat.id)
-        
-        cities = {
-            "Минск": "Minsk,BY",
-            "Гомель": "Gomel,BY",
-            "Жлобин": "Zhlobin,BY"
-        }
-        
-        # Параллельно получаем данные о погоде для всех городов
-        weather_tasks = [ApiClient.get_weather(code, message.chat.id) for code in cities.values()]
-        weather_results = await asyncio.gather(*weather_tasks, return_exceptions=True)
-        
-        # Формируем сообщение с результатами
-        weather_data = dict(zip(cities.keys(), weather_results))
-        
-        response = "🌤 *Погода сейчас:*\n\n"
-        for city, data in weather_data.items():
-            if isinstance(data, Exception):
-                response += f"🏙 *{city}*: Нет данных\n"
-            else:
-                response += f"🏙 *{city}*: {data}\n"
-        
-        sent_message = await message.reply(response, parse_mode="Markdown")
-        
-        # Сохраняем сообщение в историю чата если нужно
-        if message.chat.id == TARGET_CHAT_ID:
-            await ChatHistory.save_message(
-                self.db_pool, 
-                message.chat.id, 
-                self.bot.id, 
-                sent_message.message_id, 
-                "assistant", 
-                response
-            )
-
-    @monitor_function
-    async def command_wld(self, message: types.Message, **kwargs):
-        """Обработчик команды /wld для отображения курса WLD"""
-        monitoring.increment_command(message.chat.id)
-        
-        try:
-            # Получаем курсы криптовалют
-            btc_price_usd, wld_price_usd = await ApiClient.get_crypto_prices(message.chat.id)
-            
-            # Получаем курсы валют для конвертации
-            usd_byn_rate, usd_rub_rate = await ApiClient.get_currency_rates(message.chat.id)
-            
-            # Проверяем наличие данных
-            if not wld_price_usd or not usd_byn_rate or not usd_rub_rate:
-                sent_message = await message.reply("Не удалось получить актуальные данные. Попробуйте позже.")
-                if message.chat.id == TARGET_CHAT_ID:
-                    await ChatHistory.save_message(
-                        self.db_pool, 
-                        message.chat.id, 
-                        self.bot.id, 
-                        sent_message.message_id, 
-                        "assistant", 
-                        "Не удалось получить актуальные данные. Попробуйте позже."
-                    )
-                return
-            
-            # Рассчитываем цены в BYN и RUB
-            wld_price_byn = float(wld_price_usd) * float(usd_byn_rate)
-            wld_price_rub = float(wld_price_usd) * float(usd_rub_rate)
-            
-            # Формируем ответное сообщение
-            response = (
-                f"💰 *Курс WorldCoin (WLD):*\n\n"
-                f"📈 USD: ${wld_price_usd:.4f}\n"
-                f"📈 BYN: {wld_price_byn:.4f} BYN\n"
-                f"📈 RUB: {wld_price_rub:.4f} RUB\n\n"
-                f"⏱ Данные на {datetime.now().strftime('%d.%m.%Y %H:%M')}"
-            )
-            
-            sent_message = await message.reply(response, parse_mode="Markdown")
-            
-            # Сохраняем сообщение в историю чата если нужно
-            if message.chat.id == TARGET_CHAT_ID:
-                await ChatHistory.save_message(
-                    self.db_pool, 
-                    message.chat.id, 
-                    self.bot.id, 
-                    sent_message.message_id, 
-                    "assistant", 
-                    response
-                )
-        except Exception as e:
-            logger.error(f"Ошибка при получении курса WLD: {e}")
-            error_message = f"Произошла ошибка при получении курса: {e}"
-            await message.reply(error_message)
-
-    @monitor_function
-    async def command_rub(self, message: types.Message, **kwargs):
-        """Обработчик команды /rub для отображения курса USD/RUB"""
-        monitoring.increment_command(message.chat.id)
-        
-        try:
-            # Получаем курсы валют
-            usd_byn_rate, usd_rub_rate = await ApiClient.get_currency_rates(message.chat.id)
-            
-            if not usd_rub_rate:
-                sent_message = await message.reply("Не удалось получить актуальные данные о курсе USD/RUB. Попробуйте позже.")
-                if message.chat.id == TARGET_CHAT_ID:
-                    await ChatHistory.save_message(
-                        self.db_pool, 
-                        message.chat.id, 
-                        self.bot.id, 
-                        sent_message.message_id, 
-                        "assistant", 
-                        "Не удалось получить актуальные данные о курсе USD/RUB. Попробуйте позже."
-                    )
-                return
-            
-            # Создаем обратный курс (RUB/USD)
-            rub_usd_rate = 1 / float(usd_rub_rate) if float(usd_rub_rate) > 0 else 0
-            
-            # Формируем ответное сообщение
-            response = (
-                f"💵 *Курс USD/RUB:*\n\n"
-                f"1 USD = {float(usd_rub_rate):.4f} RUB\n"
-                f"1 RUB = {rub_usd_rate:.6f} USD\n\n"
-                f"⏱ Данные на {datetime.now().strftime('%d.%m.%Y %H:%M')}"
-            )
-            
-            sent_message = await message.reply(response, parse_mode="Markdown")
-            
-            # Сохраняем сообщение в историю чата если нужно
-            if message.chat.id == TARGET_CHAT_ID:
-                await ChatHistory.save_message(
-                    self.db_pool, 
-                    message.chat.id, 
-                    self.bot.id, 
-                    sent_message.message_id, 
-                    "assistant", 
-                    response
-                )
-                
-        except Exception as e:
-            logger.error(f"Ошибка при получении курса USD/RUB: {e}")
-            error_message = f"Произошла ошибка при получении курса: {e}"
-            await message.reply(error_message)
-
-    @monitor_function
-    async def command_byn(self, message: types.Message, **kwargs):
-        """Обработчик команды /byn для отображения курса USD/BYN"""
-        monitoring.increment_command(message.chat.id)
-        
-        try:
-            # Получаем курсы валют
-            usd_byn_rate, usd_rub_rate = await ApiClient.get_currency_rates(message.chat.id)
-            
-            if not usd_byn_rate:
-                sent_message = await message.reply("Не удалось получить актуальные данные о курсе USD/BYN. Попробуйте позже.")
-                if message.chat.id == TARGET_CHAT_ID:
-                    await ChatHistory.save_message(
-                        self.db_pool, 
-                        message.chat.id, 
-                        self.bot.id, 
-                        sent_message.message_id, 
-                        "assistant", 
-                        "Не удалось получить актуальные данные о курсе USD/BYN. Попробуйте позже."
-                    )
-                return
-            
-            # Создаем обратный курс (BYN/USD)
-            byn_usd_rate = 1 / float(usd_byn_rate) if float(usd_byn_rate) > 0 else 0
-            
-            # Формируем ответное сообщение
-            response = (
-                f"💵 *Курс USD/BYN:*\n\n"
-                f"1 USD = {float(usd_byn_rate):.4f} BYN\n"
-                f"1 BYN = {byn_usd_rate:.6f} USD\n\n"
-                f"⏱ Данные на {datetime.now().strftime('%d.%m.%Y %H:%M')}"
-            )
-            
-            sent_message = await message.reply(response, parse_mode="Markdown")
-            
-            # Сохраняем сообщение в историю чата если нужно
-            if message.chat.id == TARGET_CHAT_ID:
-                await ChatHistory.save_message(
-                    self.db_pool, 
-                    message.chat.id, 
-                    self.bot.id, 
-                    sent_message.message_id, 
-                    "assistant", 
-                    response
-                )
-                
-        except Exception as e:
-            logger.error(f"Ошибка при получении курса USD/BYN: {e}")
-            error_message = f"Произошла ошибка при получении курса: {e}"
-            await message.reply(error_message)
-
-    @monitor_function
-    async def command_chatstats(self, message: types.Message, **kwargs):
-        """Обработчик команды /chatstats для получения статистики сообщений в чате"""
-        monitoring.increment_command(message.chat.id)
-        
-        # Проверяем, что команда вызвана в групповом чате
-        if message.chat.type not in ['group', 'supergroup']:
-            await message.reply("Эта команда доступна только в групповых чатах.")
-            return
-        
-        try:
-            chat_id = message.chat.id
-            
-            # Отправляем сообщение о начале обработки, чтобы пользователь знал, что бот работает
-            wait_message = await message.reply("⏳ Собираю статистику сообщений чата...")
-            
-            # Получаем статистику за разные периоды
-            day_stats = await ChatHistory.get_chat_messages_stats(self.db_pool, chat_id, "day")
-            month_stats = await ChatHistory.get_chat_messages_stats(self.db_pool, chat_id, "month")
-            all_stats = await ChatHistory.get_chat_messages_stats(self.db_pool, chat_id, None)
-            
-            # Если нет сообщений в базе
-            if all_stats["total_messages"] == 0:
-                await message.reply("Статистика недоступна: в базе нет сообщений для этого чата.")
-                await self.bot.delete_message(chat_id=chat_id, message_id=wait_message.message_id)
-                return
-            
-            # Получаем информацию о чате
-            chat_info = await self.bot.get_chat(chat_id)
-            chat_name = chat_info.title or f"Chat {chat_id}"
-            
-            # Получаем имена пользователей
-            all_user_ids = [user_stat["user_id"] for user_stat in all_stats["users"]]
-            usernames = {}
-            
-            for user_id in all_user_ids:
-                try:
-                    chat_member = await self.bot.get_chat_member(chat_id=chat_id, user_id=user_id)
-                    user = chat_member.user
-                    
-                    # Формируем имя пользователя
-                    if user.username:
-                        name = f"@{user.username}"
-                    else:
-                        name = user.full_name or f"User {user_id}"
-                    
-                    usernames[user_id] = name
-                except Exception as e:
-                    logger.warning(f"Не удалось получить имя пользователя {user_id}: {e}")
-                    usernames[user_id] = f"User {user_id}"
-            
-            # Формируем ответное сообщение
-            response = f"📊 *Статистика сообщений в чате {chat_name}*\n\n"
-            
-            # Статистика за день
-            response += f"*За последние 24 часа:*\n"
-            response += f"Всего сообщений: {day_stats['total_messages']}\n"
-            if day_stats['users']:
-                response += "Топ отправителей:\n"
-                for i, user in enumerate(day_stats['users'][:5], 1):  # Показываем только топ-5
-                    user_id = user['user_id']
-                    username = usernames.get(user_id, f"User {user_id}")
-                    response += f"{i}. {username}: {user['message_count']} сообщений\n"
-            else:
-                response += "Нет данных о сообщениях за этот период\n"
-            
-            response += "\n"
-            
-            # Статистика за месяц
-            response += f"*За последние 30 дней:*\n"
-            response += f"Всего сообщений: {month_stats['total_messages']}\n"
-            if month_stats['users']:
-                response += "Топ отправителей:\n"
-                for i, user in enumerate(month_stats['users'][:5], 1):  # Показываем только топ-5
-                    user_id = user['user_id']
-                    username = usernames.get(user_id, f"User {user_id}")
-                    response += f"{i}. {username}: {user['message_count']} сообщений\n"
-            else:
-                response += "Нет данных о сообщениях за этот период\n"
-            
-            response += "\n"
-            
-            # Статистика за все время
-            response += f"*За все время:*\n"
-            response += f"Всего сообщений: {all_stats['total_messages']}\n"
-            if all_stats['users']:
-                response += "Топ отправителей:\n"
-                for i, user in enumerate(all_stats['users'][:10], 1):  # Показываем топ-10 за все время
-                    user_id = user['user_id']
-                    username = usernames.get(user_id, f"User {user_id}")
-                    response += f"{i}. {username}: {user['message_count']} сообщений\n"
-            
-            # Удаляем сообщение о ожидании
-            await self.bot.delete_message(chat_id=chat_id, message_id=wait_message.message_id)
-            
-            # Отправляем ответ
-            await message.reply(response, parse_mode="Markdown")
-            
-        except Exception as e:
-            logger.error(f"Ошибка при получении статистики чата: {e}")
-<<<<<<< HEAD
-            await message.reply(f"Произошла ошибка при получении статистики: {e}")
-
-    @monitor_function
-    async def command_export_chats(self, message: types.Message, **kwargs):
-        """Обработчик команды /exportchats для экспорта истории чатов на Google Drive"""
-        monitoring.increment_command(message.chat.id)
-        
-        # Проверка, что команда вызвана администратором
-        if message.from_user.id != int(ADMIN_CHAT_ID):
-            await message.reply("У вас нет доступа к этой команде.")
-            return
-        
-        # Проверка, что экспорт в Google Drive включен
-        if not DRIVE_ENABLED:
-            await message.reply("Экспорт в Google Drive отключен. Включите его в настройках.")
-            return
-        
-        try:
-            # Отправляем сообщение о начале экспорта
-            wait_message = await message.reply("⏳ Начинаю экспорт истории чатов на Google Drive...")
-            
-            # Инициализируем сервис экспорта
-            from app.services.export import ChatExportService
-            export_service = ChatExportService(self.db_pool, ADMIN_CHAT_ID, self.bot)
-            
-            # Запускаем экспорт
-            file_url = await export_service.export_all_chats_history()
-            
-            # Удаляем сообщение о ожидании
-            try:
-                await self.bot.delete_message(chat_id=message.chat.id, message_id=wait_message.message_id)
-            except Exception as e:
-                logger.warning(f"Не удалось удалить сообщение об ожидании: {e}")
-            
-            if file_url:
-                await message.reply(f"✅ История чатов успешно экспортирована на Google Drive: {file_url}")
-            else:
-                await message.reply("❌ Не удалось экспортировать историю чатов. Проверьте логи для получения дополнительной информации.")
-                
-        except Exception as e:
-            logger.error(f"Ошибка при экспорте истории чатов: {e}")
-            await message.reply(f"❌ Произошла ошибка при экспорте: {e}")
-=======
-            await message.reply(f"Произошла ошибка при получении статистики: {e}")
-
->>>>>>> 48f53a67
+import logging
+from aiogram import types
+from aiogram.filters import Command
+from functools import partial
+from app.services.api import ApiClient
+from app.database.models import ChatHistory
+from app.config import CODE_VERSION, TARGET_CHAT_ID, TEAM_IDS
+from app.services.monitoring import monitoring, monitor_function
+import asyncpg
+import asyncio
+from datetime import datetime
+
+logger = logging.getLogger(__name__)
+
+class CommandHandlers:
+    def __init__(self, bot, db_pool):
+        self.bot = bot
+        self.db_pool = db_pool
+
+    @monitor_function
+    async def command_start(self, message: types.Message, **kwargs):
+        """Обработчик команды /start"""
+        monitoring.increment_command(message.chat.id)
+        sent_message = await message.reply(f"Привет, я бот версии {CODE_VERSION}")
+        if message.chat.id == TARGET_CHAT_ID:
+            await ChatHistory.save_message(
+                self.db_pool, 
+                message.chat.id, 
+                self.bot.id, 
+                sent_message.message_id, 
+                "assistant", 
+                f"Привет, я бот версии {CODE_VERSION}"
+            )
+
+    @monitor_function
+    async def command_version(self, message: types.Message):
+        """Обработчик команды /version"""
+        monitoring.increment_command(message.chat.id)
+        sent_message = await message.reply(f"Версия бота: {CODE_VERSION}")
+        if message.chat.id == TARGET_CHAT_ID:
+            await ChatHistory.save_message(
+                self.db_pool, 
+                message.chat.id, 
+                self.bot.id, 
+                sent_message.message_id, 
+                "assistant", 
+                f"Версия бота: {CODE_VERSION}"
+            )
+
+    @monitor_function
+    async def command_reset(self, message: types.Message, **kwargs):
+        """Обработчик команды /reset для сброса контекста AI"""
+        monitoring.increment_command(message.chat.id)
+        chat_id = message.chat.id
+        await ChatHistory.increment_reset_id(self.db_pool, chat_id)
+        sent_message = await message.reply("Контекст для AI сброшен, мудила. Начинаем с чистого листа!")
+        if chat_id == TARGET_CHAT_ID:
+            await ChatHistory.save_message(
+                self.db_pool, 
+                chat_id, 
+                self.bot.id, 
+                sent_message.message_id, 
+                "assistant", 
+                "Контекст для AI сброшен, мудила. Начинаем с чистого листа!"
+            )
+
+    @monitor_function
+    async def command_stats(self, message: types.Message, **kwargs):
+        """Обработчик команды /stats для получения статистики"""
+        monitoring.increment_command(message.chat.id)
+        
+        # Получаем общую статистику
+        stats = monitoring.get_stats()
+        
+        # Получаем статистику по всем чатам
+        chats_stats = monitoring.get_all_chats_stats()
+        
+        # Базовый ответ со статистикой бота
+        response = (
+            f"📊 Статистика бота:\n\n"
+            f"⏱️ Время работы: {stats['uptime']}\n"
+            f"💾 Использование памяти: {stats['memory_mb']} МБ\n"
+            f"💬 Обработано сообщений: {stats['message_count']}\n"
+            f"⌨️ Выполнено команд: {stats['command_count']}\n"
+            f"🧠 AI-запросов (всего): {stats['ai_request_count']}\n"
+            f"🌐 API-запросов (всего): {stats['api_request_count']}\n"
+            f"🗄️ Операций с БД: {stats['db_operation_count']}\n"
+            f"❌ Ошибок: {stats['error_count']}\n\n"
+        )
+        
+        # Добавляем статистику по всем чатам
+        if chats_stats["total_chats"] > 0:
+            response += f"📋 Статистика по всем чатам:\n"
+            response += f"🏢 Всего чатов: {chats_stats['total_chats']}\n"
+            response += f"🧠 AI-запросов по всем чатам: {chats_stats['total_ai_requests']}\n"
+            response += f"🌐 API-запросов по всем чатам: {chats_stats['total_api_requests']}\n\n"
+            
+            # Добавляем детальную статистику по каждому чату, если их не слишком много
+            max_chats_to_display = 10
+            if len(chats_stats["chats"]) <= max_chats_to_display:
+                response += f"📋 Детальная статистика по чатам:\n\n"
+                for chat_id, chat_stats in chats_stats["chats"].items():
+                    response += (
+                        f"Чат {chat_id}:\n"
+                        f"- 🧠 AI-запросов: {chat_stats['ai_request_count']}\n"
+                        f"- 🌐 API-запросов: {chat_stats['api_request_count']}\n"
+                        f"- 💬 Сообщений: {chat_stats['message_count']}\n"
+                        f"- ⌨️ Команд: {chat_stats['command_count']}\n\n"
+                    )
+        
+        response += f"🤖 Версия бота: {CODE_VERSION}"
+        await message.reply(response)
+
+    @monitor_function
+    async def command_test(self, message: types.Message, **kwargs):
+        """Тестовая команда для проверки работоспособности бота"""
+        monitoring.increment_command(message.chat.id)
+        try:
+            # Тестируем базу данных
+            db_ok = await self.check_database_health()
+            
+            # Тестируем API-клиенты
+            weather_test = await ApiClient.get_weather("Minsk,BY", message.chat.id)
+            currency_test = await ApiClient.get_currency_rates(message.chat.id)
+            
+            response = (
+                f"🧪 Тест системы:\n\n"
+                f"🤖 Бот: Онлайн ✅\n"
+                f"🗃️ База данных: {'Работает ✅' if db_ok else 'Ошибка ❌'}\n"
+                f"🌤️ API погоды: {'Работает ✅' if 'Нет данных' not in weather_test else 'Ошибка ❌'}\n"
+                f"💱 API валют: {'Работает ✅' if all(currency_test) else 'Ошибка ❌'}\n\n"
+                f"📋 Версия: {CODE_VERSION}"
+            )
+            
+            await message.reply(response)
+        except Exception as e:
+            logger.error(f"Ошибка в команде /test: {e}")
+            await message.reply(f"❌ Произошла ошибка: {e}")
+
+    async def check_database_health(self):
+        """Проверяет доступность базы данных и логирует результат"""
+        try:
+            async with self.db_pool.acquire() as conn:
+                result = await conn.fetchval("SELECT 1")
+                if result == 1:
+                    logger.info("Проверка базы данных: ОК")
+                    return True
+                else:
+                    logger.error(f"Проверка базы данных вернула неожиданный результат: {result}")
+                    return False
+        except asyncpg.exceptions.PostgresConnectionError as e:
+            logger.error(f"Ошибка подключения к базе данных: {e}")
+            if MONITORING_ENABLED:
+                monitoring.log_error(e, {"context": "db_health_check", "type": "connection_error"})
+            return False
+        except asyncpg.exceptions.PostgresError as e:
+            logger.error(f"Ошибка PostgreSQL при проверке базы данных: {e}")
+            if MONITORING_ENABLED:
+                monitoring.log_error(e, {"context": "db_health_check", "type": "postgres_error"})
+            return False
+        except Exception as e:
+            logger.error(f"Неожиданная ошибка при проверке базы данных: {e}")
+            if MONITORING_ENABLED:
+                monitoring.log_error(e, {"context": "db_health_check", "type": "unexpected_error"})
+            return False
+
+    @monitor_function
+    async def command_team_matches(self, message: types.Message, team_name, **kwargs):
+        """Обработчик команд для показа матчей команды"""
+        monitoring.increment_command(message.chat.id)
+        team_id = TEAM_IDS.get(team_name)
+        if not team_id:
+            sent_message = await message.reply("Команда не найдена, мудила!")
+            if message.chat.id == TARGET_CHAT_ID:
+                await ChatHistory.save_message(
+                    self.db_pool, 
+                    message.chat.id, 
+                    self.bot.id, 
+                    sent_message.message_id, 
+                    "assistant", 
+                    "Команда не найдена, мудила!"
+                )
+            return
+        
+        data = await ApiClient.get_team_matches(team_id, message.chat.id)
+        if not data or not data.get("response"):
+            sent_message = await message.reply("Не удалось получить данные о матчах. Пиздец какой-то!")
+            if message.chat.id == TARGET_CHAT_ID:
+                await ChatHistory.save_message(
+                    self.db_pool, 
+                    message.chat.id, 
+                    self.bot.id, 
+                    sent_message.message_id, 
+                    "assistant", 
+                    "Не удалось получить данные о матчах. Пиздец какой-то!"
+                )
+            return
+        
+        response = f"Последние 5 матчей {team_name.upper()}:\n\n"
+        for fixture in data["response"]:
+            fixture_id = fixture["fixture"]["id"]
+            home_team = fixture["teams"]["home"]["name"]
+            away_team = fixture["teams"]["away"]["name"]
+            home_goals = fixture["goals"]["home"] if fixture["goals"]["home"] is not None else 0
+            away_goals = fixture["goals"]["away"] if fixture["goals"]["away"] is not None else 0
+            date = fixture["fixture"]["date"].split("T")[0]
+            result_icon = ("🟢" if home_goals > away_goals else "🔴" if home_goals < away_goals else "🟡") \
+                if fixture["teams"]["home"]["id"] == team_id else \
+                ("🟢" if away_goals > home_goals else "🔴" if away_goals < home_goals else "🟡")
+            
+            events_data = await ApiClient.get_match_events(fixture_id, message.chat.id)
+            goals_str = "Голы: "
+            if events_data and events_data.get("response"):
+                goal_events = [e for e in events_data["response"] if e["type"] == "Goal"]
+                goals_str += ", ".join([f"{e['player']['name']} ({e['time']['elapsed']}')" for e in goal_events]) \
+                    if goal_events else "Нет данных о голах"
+            else:
+                goals_str += "Ошибка получения событий"
+                
+            response += f"{result_icon} {date}: {home_team} {home_goals} - {away_goals} {away_team}\n{goals_str}\n\n"
+        
+        sent_message = await message.reply(response)
+        if message.chat.id == TARGET_CHAT_ID:
+            await ChatHistory.save_message(
+                self.db_pool, 
+                message.chat.id, 
+                self.bot.id, 
+                sent_message.message_id, 
+                "assistant", 
+                response
+            )