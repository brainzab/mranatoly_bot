import logging
import asyncio
import asyncpg
import pytz
from aiogram import Bot, Dispatcher
from aiogram.filters import Command
from apscheduler.schedulers.asyncio import AsyncIOScheduler
from apscheduler.triggers.cron import CronTrigger
from functools import partial

from app.config import (
    TELEGRAM_TOKEN, DATABASE_URL, CODE_VERSION,
    CHAT_ID, ADMIN_CHAT_ID, BACKUP_ENABLED, MONITORING_ENABLED,
    DRIVE_ENABLED, CHAT_EXPORT_INTERVAL_HOURS
)
from app.services.messages import MorningMessageSender
from app.services.monitoring import monitoring
from app.database.models import ChatHistory
from app.database.migrations import apply_migrations
from app.database.backup import backup_database
from app.handlers.commands import CommandHandlers
from app.handlers.messages import MessageHandlers

logger = logging.getLogger(__name__)

class BotApp:
    def __init__(self):
        self.bot = Bot(token=TELEGRAM_TOKEN)
        self.dp = Dispatcher()
        self.scheduler = None
        self.morning_sender = None
        self.keep_alive_task = None
        self.db_pool = None
        self.command_handlers = None
        self.message_handlers = None

    async def keep_alive(self):
        """Задача для поддержания бота в активном состоянии"""
        while True:
            logger.info("Бот активен")
            await asyncio.sleep(300)

    async def on_startup(self):
        """Выполняется при запуске бота"""
        logger.info(f"Запуск бота версии {CODE_VERSION}")
        
        # Инициализация БД
        self.db_pool = await asyncpg.create_pool(DATABASE_URL)
        await ChatHistory.create_tables(self.db_pool)
        
        # Применяем миграции
        await apply_migrations(self.db_pool)
        
        # Инициализация компонентов бота
        self.morning_sender = MorningMessageSender(self.bot)
        self.command_handlers = CommandHandlers(self.bot, self.db_pool)
        self.message_handlers = MessageHandlers(self.bot, self.db_pool)
        
        # Настройка мониторинга
        if MONITORING_ENABLED:
            monitoring.set_bot(self.bot)
            
        # Запуск планировщика
        self.scheduler = AsyncIOScheduler(timezone=pytz.timezone('Europe/Moscow'))
        
        # Утренние сообщения
        self.scheduler.add_job(
            self.morning_sender.send_morning_message, 
            trigger=CronTrigger(hour=7, minute=30)
        )
        
        # Очистка старых сообщений
        self.scheduler.add_job(
            lambda: ChatHistory.cleanup_old_messages(self.db_pool), 
            trigger=CronTrigger(hour=0, minute=0)
        )
        
        # Проверка состояния базы данных
        self.scheduler.add_job(
            self.command_handlers.check_database_health,
            trigger='interval',
            minutes=30
        )
        
        # Резервное копирование БД
        if BACKUP_ENABLED:
            self.scheduler.add_job(
                lambda: backup_database(DATABASE_URL),
                trigger=CronTrigger(hour=3, minute=0)
            )
        
        # Настройка экспорта истории чатов в Google Drive
        if DRIVE_ENABLED:
            from app.services.export import ChatExportService
            
            async def export_chats_history():
                """Функция для экспорта истории чатов с обработкой ошибок"""
                try:
                    export_service = ChatExportService(self.db_pool, ADMIN_CHAT_ID, self.bot)
                    await export_service.export_all_chats_history()
                except Exception as e:
                    logger.error(f"Ошибка при запланированном экспорте истории чатов: {e}")
            
            # Экспорт чатов по расписанию (по умолчанию - раз в сутки)
            self.scheduler.add_job(
                export_chats_history,
                trigger=CronTrigger(hour=4, minute=0)  # Запускаем в 4 утра
            )
            
            # Также запускаем экспорт с интервалом, указанным в конфигурации
            if CHAT_EXPORT_INTERVAL_HOURS > 0 and CHAT_EXPORT_INTERVAL_HOURS != 24:
                self.scheduler.add_job(
                    export_chats_history,
                    'interval', 
                    hours=CHAT_EXPORT_INTERVAL_HOURS
                )
        
        # Логирование использования памяти
        self.scheduler.add_job(
            monitoring.log_memory_usage,
            trigger='interval',
            hours=2
        )
        
        # Запуск планировщика
        self.scheduler.start()
        logger.info("Планировщик запущен")
        
        # Запуск задачи поддержания активности
        self.keep_alive_task = asyncio.create_task(self.keep_alive())
        
        # Уведомление о запуске
        if MONITORING_ENABLED:
            await monitoring.notify_admin(f"🚀 Бот запущен, версия {CODE_VERSION}")
            
    async def on_shutdown(self):
        """Выполняется при остановке бота"""
        logger.info("Остановка бота")
        
        # Остановка задачи keep_alive
        if self.keep_alive_task and not self.keep_alive_task.done():
            self.keep_alive_task.cancel()
            try:
                await self.keep_alive_task
            except asyncio.CancelledError:
                pass
                
        # Остановка планировщика
        if self.scheduler:
            self.scheduler.shutdown()
            logger.info("Планировщик остановлен")
            
        # Закрытие соединения с базой данных
        if self.db_pool:
            await self.db_pool.close()
            logger.info("Соединение с PostgreSQL закрыто")
            
        # Закрытие сессии бота
        await self.bot.session.close()
        logger.info("Бот остановлен")

    def setup_handlers(self):
        """Регистрация обработчиков сообщений и команд"""
        # Команды
<<<<<<< HEAD
        self.dp.message.register(self.command_handlers.command_start, 
                                Command(commands=["start"]))
        self.dp.message.register(self.command_handlers.command_help, 
                                Command(commands=["help"]))
        self.dp.message.register(self.command_handlers.command_version, 
                                Command(commands=["version"]))
        self.dp.message.register(self.command_handlers.command_pogoda, 
                                Command(commands=["pogoda"]))
        self.dp.message.register(self.command_handlers.command_wld, 
                                Command(commands=["wld"]))
        self.dp.message.register(self.command_handlers.command_stats, 
                                Command(commands=["stats"]))
        self.dp.message.register(self.command_handlers.command_chatstats, 
                                Command(commands=["chatstats"]))
        self.dp.message.register(self.command_handlers.command_byn, 
                                Command(commands=["byn"]))
        self.dp.message.register(self.command_handlers.command_rub, 
                                Command(commands=["rub"]))
        self.dp.message.register(self.command_handlers.command_test, 
                                Command(commands=["test"]))
        self.dp.message.register(partial(self.command_handlers.command_team_matches, team_name="real"), 
                                Command(commands=["real"]))
        self.dp.message.register(partial(self.command_handlers.command_team_matches, team_name="lfc"), 
                                Command(commands=["lfc"]))
        self.dp.message.register(partial(self.command_handlers.command_team_matches, team_name="arsenal"), 
                                Command(commands=["arsenal"]))
        
        # Регистрация команды экспорта чатов (только для администратора)
        self.dp.message.register(self.command_handlers.command_export_chats, 
                                Command(commands=["exportchats"]))
=======
        self.dp.message.register(self.command_handlers.command_start, Command("start"))
        self.dp.message.register(self.command_handlers.command_version, Command("version"))
        self.dp.message.register(self.command_handlers.command_reset, Command("reset"))
        self.dp.message.register(self.command_handlers.command_stats, Command("stats"))
        self.dp.message.register(self.command_handlers.command_test, Command("test"))
        self.dp.message.register(self.command_handlers.command_pogoda, Command("pogoda"))
        self.dp.message.register(self.command_handlers.command_wld, Command("wld"))
        self.dp.message.register(self.command_handlers.command_rub, Command("rub"))
        self.dp.message.register(self.command_handlers.command_byn, Command("byn"))
        self.dp.message.register(self.command_handlers.command_chatstats, Command("chatstats"))
        
        # Команды для футбольных матчей
        self.dp.message.register(
            partial(self.command_handlers.command_team_matches, team_name="real"), 
            Command("real")
        )
        self.dp.message.register(
            partial(self.command_handlers.command_team_matches, team_name="lfc"), 
            Command("lfc")
        )
        self.dp.message.register(
            partial(self.command_handlers.command_team_matches, team_name="arsenal"), 
            Command("arsenal")
        )
>>>>>>> 48f53a67
        
        # Обработчик всех сообщений
        self.dp.message.register(self.message_handlers.handle_message)

    async def start(self):
        """Запуск бота"""
        await self.on_startup()  # Сначала инициализируем все компоненты
        self.setup_handlers()    # Затем регистрируем обработчики
        try:
            await self.dp.start_polling(self.bot, allowed_updates=["message"])
        except Exception as e:
            logger.error(f"Ошибка при запуске бота: {e}")
            if MONITORING_ENABLED:
                monitoring.log_error(e, {"context": "bot_polling"})
        finally:
            await self.on_shutdown()
<|MERGE_RESOLUTION|>--- conflicted
+++ resolved
@@ -1,237 +1,199 @@
-import logging
-import asyncio
-import asyncpg
-import pytz
-from aiogram import Bot, Dispatcher
-from aiogram.filters import Command
-from apscheduler.schedulers.asyncio import AsyncIOScheduler
-from apscheduler.triggers.cron import CronTrigger
-from functools import partial
-
-from app.config import (
-    TELEGRAM_TOKEN, DATABASE_URL, CODE_VERSION,
-    CHAT_ID, ADMIN_CHAT_ID, BACKUP_ENABLED, MONITORING_ENABLED,
-    DRIVE_ENABLED, CHAT_EXPORT_INTERVAL_HOURS
-)
-from app.services.messages import MorningMessageSender
-from app.services.monitoring import monitoring
-from app.database.models import ChatHistory
-from app.database.migrations import apply_migrations
-from app.database.backup import backup_database
-from app.handlers.commands import CommandHandlers
-from app.handlers.messages import MessageHandlers
-
-logger = logging.getLogger(__name__)
-
-class BotApp:
-    def __init__(self):
-        self.bot = Bot(token=TELEGRAM_TOKEN)
-        self.dp = Dispatcher()
-        self.scheduler = None
-        self.morning_sender = None
-        self.keep_alive_task = None
-        self.db_pool = None
-        self.command_handlers = None
-        self.message_handlers = None
-
-    async def keep_alive(self):
-        """Задача для поддержания бота в активном состоянии"""
-        while True:
-            logger.info("Бот активен")
-            await asyncio.sleep(300)
-
-    async def on_startup(self):
-        """Выполняется при запуске бота"""
-        logger.info(f"Запуск бота версии {CODE_VERSION}")
-        
-        # Инициализация БД
-        self.db_pool = await asyncpg.create_pool(DATABASE_URL)
-        await ChatHistory.create_tables(self.db_pool)
-        
-        # Применяем миграции
-        await apply_migrations(self.db_pool)
-        
-        # Инициализация компонентов бота
-        self.morning_sender = MorningMessageSender(self.bot)
-        self.command_handlers = CommandHandlers(self.bot, self.db_pool)
-        self.message_handlers = MessageHandlers(self.bot, self.db_pool)
-        
-        # Настройка мониторинга
-        if MONITORING_ENABLED:
-            monitoring.set_bot(self.bot)
-            
-        # Запуск планировщика
-        self.scheduler = AsyncIOScheduler(timezone=pytz.timezone('Europe/Moscow'))
-        
-        # Утренние сообщения
-        self.scheduler.add_job(
-            self.morning_sender.send_morning_message, 
-            trigger=CronTrigger(hour=7, minute=30)
-        )
-        
-        # Очистка старых сообщений
-        self.scheduler.add_job(
-            lambda: ChatHistory.cleanup_old_messages(self.db_pool), 
-            trigger=CronTrigger(hour=0, minute=0)
-        )
-        
-        # Проверка состояния базы данных
-        self.scheduler.add_job(
-            self.command_handlers.check_database_health,
-            trigger='interval',
-            minutes=30
-        )
-        
-        # Резервное копирование БД
-        if BACKUP_ENABLED:
-            self.scheduler.add_job(
-                lambda: backup_database(DATABASE_URL),
-                trigger=CronTrigger(hour=3, minute=0)
-            )
-        
-        # Настройка экспорта истории чатов в Google Drive
-        if DRIVE_ENABLED:
-            from app.services.export import ChatExportService
-            
-            async def export_chats_history():
-                """Функция для экспорта истории чатов с обработкой ошибок"""
-                try:
-                    export_service = ChatExportService(self.db_pool, ADMIN_CHAT_ID, self.bot)
-                    await export_service.export_all_chats_history()
-                except Exception as e:
-                    logger.error(f"Ошибка при запланированном экспорте истории чатов: {e}")
-            
-            # Экспорт чатов по расписанию (по умолчанию - раз в сутки)
-            self.scheduler.add_job(
-                export_chats_history,
-                trigger=CronTrigger(hour=4, minute=0)  # Запускаем в 4 утра
-            )
-            
-            # Также запускаем экспорт с интервалом, указанным в конфигурации
-            if CHAT_EXPORT_INTERVAL_HOURS > 0 and CHAT_EXPORT_INTERVAL_HOURS != 24:
-                self.scheduler.add_job(
-                    export_chats_history,
-                    'interval', 
-                    hours=CHAT_EXPORT_INTERVAL_HOURS
-                )
-        
-        # Логирование использования памяти
-        self.scheduler.add_job(
-            monitoring.log_memory_usage,
-            trigger='interval',
-            hours=2
-        )
-        
-        # Запуск планировщика
-        self.scheduler.start()
-        logger.info("Планировщик запущен")
-        
-        # Запуск задачи поддержания активности
-        self.keep_alive_task = asyncio.create_task(self.keep_alive())
-        
-        # Уведомление о запуске
-        if MONITORING_ENABLED:
-            await monitoring.notify_admin(f"🚀 Бот запущен, версия {CODE_VERSION}")
-            
-    async def on_shutdown(self):
-        """Выполняется при остановке бота"""
-        logger.info("Остановка бота")
-        
-        # Остановка задачи keep_alive
-        if self.keep_alive_task and not self.keep_alive_task.done():
-            self.keep_alive_task.cancel()
-            try:
-                await self.keep_alive_task
-            except asyncio.CancelledError:
-                pass
-                
-        # Остановка планировщика
-        if self.scheduler:
-            self.scheduler.shutdown()
-            logger.info("Планировщик остановлен")
-            
-        # Закрытие соединения с базой данных
-        if self.db_pool:
-            await self.db_pool.close()
-            logger.info("Соединение с PostgreSQL закрыто")
-            
-        # Закрытие сессии бота
-        await self.bot.session.close()
-        logger.info("Бот остановлен")
-
-    def setup_handlers(self):
-        """Регистрация обработчиков сообщений и команд"""
-        # Команды
-<<<<<<< HEAD
-        self.dp.message.register(self.command_handlers.command_start, 
-                                Command(commands=["start"]))
-        self.dp.message.register(self.command_handlers.command_help, 
-                                Command(commands=["help"]))
-        self.dp.message.register(self.command_handlers.command_version, 
-                                Command(commands=["version"]))
-        self.dp.message.register(self.command_handlers.command_pogoda, 
-                                Command(commands=["pogoda"]))
-        self.dp.message.register(self.command_handlers.command_wld, 
-                                Command(commands=["wld"]))
-        self.dp.message.register(self.command_handlers.command_stats, 
-                                Command(commands=["stats"]))
-        self.dp.message.register(self.command_handlers.command_chatstats, 
-                                Command(commands=["chatstats"]))
-        self.dp.message.register(self.command_handlers.command_byn, 
-                                Command(commands=["byn"]))
-        self.dp.message.register(self.command_handlers.command_rub, 
-                                Command(commands=["rub"]))
-        self.dp.message.register(self.command_handlers.command_test, 
-                                Command(commands=["test"]))
-        self.dp.message.register(partial(self.command_handlers.command_team_matches, team_name="real"), 
-                                Command(commands=["real"]))
-        self.dp.message.register(partial(self.command_handlers.command_team_matches, team_name="lfc"), 
-                                Command(commands=["lfc"]))
-        self.dp.message.register(partial(self.command_handlers.command_team_matches, team_name="arsenal"), 
-                                Command(commands=["arsenal"]))
-        
-        # Регистрация команды экспорта чатов (только для администратора)
-        self.dp.message.register(self.command_handlers.command_export_chats, 
-                                Command(commands=["exportchats"]))
-=======
-        self.dp.message.register(self.command_handlers.command_start, Command("start"))
-        self.dp.message.register(self.command_handlers.command_version, Command("version"))
-        self.dp.message.register(self.command_handlers.command_reset, Command("reset"))
-        self.dp.message.register(self.command_handlers.command_stats, Command("stats"))
-        self.dp.message.register(self.command_handlers.command_test, Command("test"))
-        self.dp.message.register(self.command_handlers.command_pogoda, Command("pogoda"))
-        self.dp.message.register(self.command_handlers.command_wld, Command("wld"))
-        self.dp.message.register(self.command_handlers.command_rub, Command("rub"))
-        self.dp.message.register(self.command_handlers.command_byn, Command("byn"))
-        self.dp.message.register(self.command_handlers.command_chatstats, Command("chatstats"))
-        
-        # Команды для футбольных матчей
-        self.dp.message.register(
-            partial(self.command_handlers.command_team_matches, team_name="real"), 
-            Command("real")
-        )
-        self.dp.message.register(
-            partial(self.command_handlers.command_team_matches, team_name="lfc"), 
-            Command("lfc")
-        )
-        self.dp.message.register(
-            partial(self.command_handlers.command_team_matches, team_name="arsenal"), 
-            Command("arsenal")
-        )
->>>>>>> 48f53a67
-        
-        # Обработчик всех сообщений
-        self.dp.message.register(self.message_handlers.handle_message)
-
-    async def start(self):
-        """Запуск бота"""
-        await self.on_startup()  # Сначала инициализируем все компоненты
-        self.setup_handlers()    # Затем регистрируем обработчики
-        try:
-            await self.dp.start_polling(self.bot, allowed_updates=["message"])
-        except Exception as e:
-            logger.error(f"Ошибка при запуске бота: {e}")
-            if MONITORING_ENABLED:
-                monitoring.log_error(e, {"context": "bot_polling"})
-        finally:
-            await self.on_shutdown()
+import logging
+import asyncio
+import asyncpg
+import pytz
+from aiogram import Bot, Dispatcher
+from aiogram.filters import Command
+from apscheduler.schedulers.asyncio import AsyncIOScheduler
+from apscheduler.triggers.cron import CronTrigger
+from functools import partial
+
+from app.config import (
+    TELEGRAM_TOKEN, DATABASE_URL, CODE_VERSION,
+    CHAT_ID, ADMIN_CHAT_ID, BACKUP_ENABLED, MONITORING_ENABLED,
+    DRIVE_ENABLED, CHAT_EXPORT_INTERVAL_HOURS
+)
+from app.services.messages import MorningMessageSender
+from app.services.monitoring import monitoring
+from app.database.models import ChatHistory
+from app.database.migrations import apply_migrations
+from app.database.backup import backup_database
+from app.handlers.commands import CommandHandlers
+from app.handlers.messages import MessageHandlers
+
+logger = logging.getLogger(__name__)
+
+class BotApp:
+    def __init__(self):
+        self.bot = Bot(token=TELEGRAM_TOKEN)
+        self.dp = Dispatcher()
+        self.scheduler = None
+        self.morning_sender = None
+        self.keep_alive_task = None
+        self.db_pool = None
+        self.command_handlers = None
+        self.message_handlers = None
+
+    async def keep_alive(self):
+        """Задача для поддержания бота в активном состоянии"""
+        while True:
+            logger.info("Бот активен")
+            await asyncio.sleep(300)
+
+    async def on_startup(self):
+        """Выполняется при запуске бота"""
+        logger.info(f"Запуск бота версии {CODE_VERSION}")
+        
+        # Инициализация БД
+        self.db_pool = await asyncpg.create_pool(DATABASE_URL)
+        await ChatHistory.create_tables(self.db_pool)
+        
+        # Применяем миграции
+        await apply_migrations(self.db_pool)
+        
+        # Инициализация компонентов бота
+        self.morning_sender = MorningMessageSender(self.bot)
+        self.command_handlers = CommandHandlers(self.bot, self.db_pool)
+        self.message_handlers = MessageHandlers(self.bot, self.db_pool)
+        
+        # Настройка мониторинга
+        if MONITORING_ENABLED:
+            monitoring.set_bot(self.bot)
+            
+        # Запуск планировщика
+        self.scheduler = AsyncIOScheduler(timezone=pytz.timezone('Europe/Moscow'))
+        
+        # Утренние сообщения
+        self.scheduler.add_job(
+            self.morning_sender.send_morning_message, 
+            trigger=CronTrigger(hour=7, minute=30)
+        )
+        
+        # Очистка старых сообщений
+        self.scheduler.add_job(
+            lambda: ChatHistory.cleanup_old_messages(self.db_pool), 
+            trigger=CronTrigger(hour=0, minute=0)
+        )
+        
+        # Проверка состояния базы данных
+        self.scheduler.add_job(
+            self.command_handlers.check_database_health,
+            trigger='interval',
+            minutes=30
+        )
+        
+        # Резервное копирование БД
+        if BACKUP_ENABLED:
+            self.scheduler.add_job(
+                lambda: backup_database(DATABASE_URL),
+                trigger=CronTrigger(hour=3, minute=0)
+            )
+        
+        # Настройка экспорта истории чатов в Google Drive
+        if DRIVE_ENABLED:
+            from app.services.export import ChatExportService
+            
+            async def export_chats_history():
+                """Функция для экспорта истории чатов с обработкой ошибок"""
+                try:
+                    export_service = ChatExportService(self.db_pool, ADMIN_CHAT_ID, self.bot)
+                    await export_service.export_all_chats_history()
+                except Exception as e:
+                    logger.error(f"Ошибка при запланированном экспорте истории чатов: {e}")
+            
+            # Экспорт чатов по расписанию (по умолчанию - раз в сутки)
+            self.scheduler.add_job(
+                export_chats_history,
+                trigger=CronTrigger(hour=4, minute=0)  # Запускаем в 4 утра
+            )
+            
+            # Также запускаем экспорт с интервалом, указанным в конфигурации
+            if CHAT_EXPORT_INTERVAL_HOURS > 0 and CHAT_EXPORT_INTERVAL_HOURS != 24:
+                self.scheduler.add_job(
+                    export_chats_history,
+                    'interval', 
+                    hours=CHAT_EXPORT_INTERVAL_HOURS
+                )
+        
+        # Логирование использования памяти
+        self.scheduler.add_job(
+            monitoring.log_memory_usage,
+            trigger='interval',
+            hours=2
+        )
+        
+        # Запуск планировщика
+        self.scheduler.start()
+        logger.info("Планировщик запущен")
+        
+        # Запуск задачи поддержания активности
+        self.keep_alive_task = asyncio.create_task(self.keep_alive())
+        
+        # Уведомление о запуске
+        if MONITORING_ENABLED:
+            await monitoring.notify_admin(f"🚀 Бот запущен, версия {CODE_VERSION}")
+            
+    async def on_shutdown(self):
+        """Выполняется при остановке бота"""
+        logger.info("Остановка бота")
+        
+        # Остановка задачи keep_alive
+        if self.keep_alive_task and not self.keep_alive_task.done():
+            self.keep_alive_task.cancel()
+            try:
+                await self.keep_alive_task
+            except asyncio.CancelledError:
+                pass
+                
+        # Остановка планировщика
+        if self.scheduler:
+            self.scheduler.shutdown()
+            logger.info("Планировщик остановлен")
+            
+        # Закрытие соединения с базой данных
+        if self.db_pool:
+            await self.db_pool.close()
+            logger.info("Соединение с PostgreSQL закрыто")
+            
+        # Закрытие сессии бота
+        await self.bot.session.close()
+        logger.info("Бот остановлен")
+
+    def setup_handlers(self):
+        """Регистрация обработчиков сообщений и команд"""
+        # Команды
+        self.dp.message.register(self.command_handlers.command_start, Command("start"))
+        self.dp.message.register(self.command_handlers.command_version, Command("version"))
+        self.dp.message.register(self.command_handlers.command_reset, Command("reset"))
+        self.dp.message.register(self.command_handlers.command_stats, Command("stats"))
+        self.dp.message.register(self.command_handlers.command_test, Command("test"))
+        
+        # Команды для футбольных матчей
+        self.dp.message.register(
+            partial(self.command_handlers.command_team_matches, team_name="real"), 
+            Command("real")
+        )
+        self.dp.message.register(
+            partial(self.command_handlers.command_team_matches, team_name="lfc"), 
+            Command("lfc")
+        )
+        self.dp.message.register(
+            partial(self.command_handlers.command_team_matches, team_name="arsenal"), 
+            Command("arsenal")
+        )
+        
+        # Обработчик всех сообщений
+        self.dp.message.register(self.message_handlers.handle_message)
+
+    async def start(self):
+        """Запуск бота"""
+        await self.on_startup()  # Сначала инициализируем все компоненты
+        self.setup_handlers()    # Затем регистрируем обработчики
+        try:
+            await self.dp.start_polling(self.bot, allowed_updates=["message"])
+        except Exception as e:
+            logger.error(f"Ошибка при запуске бота: {e}")
+            if MONITORING_ENABLED:
+                monitoring.log_error(e, {"context": "bot_polling"})
+        finally:
+            await self.on_shutdown()