--- conflicted
+++ resolved
@@ -1,273 +1,67 @@
-import pytest
-import asyncio
-from unittest.mock import AsyncMock, MagicMock, patch
-from aiogram.types import Message, User, Chat
-from app.handlers.commands import CommandHandlers
-
-@pytest.fixture
-def message_mock():
-    message = AsyncMock(spec=Message)
-    message.chat = MagicMock(spec=Chat)
-    message.chat.id = -1001234567890
-    message.from_user = MagicMock(spec=User)
-    message.from_user.id = 123456789
-    message.text = "Test message"
-    return message
-
-@pytest.fixture
-def bot_mock():
-    bot = AsyncMock()
-    bot.id = 987654321
-    return bot
-
-@pytest.fixture
-def db_pool_mock():
-    pool = AsyncMock()
-    conn = AsyncMock()
-    pool.acquire.return_value.__aenter__.return_value = conn
-    conn.fetchval.return_value = 1
-    return pool
-
-@pytest.mark.asyncio
-async def test_command_start(message_mock, bot_mock, db_pool_mock):
-    # Подготовка
-    message_mock.reply = AsyncMock(return_value=MagicMock(message_id=1))
-    command_handlers = CommandHandlers(bot_mock, db_pool_mock)
-    
-    # Действие
-    await command_handlers.command_start(message_mock)
-    
-    # Проверка
-    message_mock.reply.assert_called_once()
-    assert "Привет, я бот версии" in message_mock.reply.call_args[0][0]
-
-@pytest.mark.asyncio
-async def test_command_version(message_mock, bot_mock, db_pool_mock):
-    # Подготовка
-    message_mock.reply = AsyncMock(return_value=MagicMock(message_id=1))
-    command_handlers = CommandHandlers(bot_mock, db_pool_mock)
-    
-    # Действие
-    await command_handlers.command_version(message_mock)
-    
-    # Проверка
-    message_mock.reply.assert_called_once()
-    assert "Версия бота:" in message_mock.reply.call_args[0][0]
-
-@pytest.mark.asyncio
-async def test_check_database_health(bot_mock, db_pool_mock):
-    # Подготовка
-    command_handlers = CommandHandlers(bot_mock, db_pool_mock)
-    
-    # Действие
-    result = await command_handlers.check_database_health()
-    
-    # Проверка
-    assert result is True
-    db_pool_mock.acquire.assert_called_once()
-
-@pytest.mark.asyncio
-async def test_check_database_health_unexpected_result(bot_mock, db_pool_mock):
-    # Подготовка
-    conn = AsyncMock()
-    db_pool_mock.acquire.return_value.__aenter__.return_value = conn
-    conn.fetchval.return_value = None  # Возвращаем None вместо 1
-    command_handlers = CommandHandlers(bot_mock, db_pool_mock)
-    
-    # Действие
-    result = await command_handlers.check_database_health()
-    
-    # Проверка
-    assert result is False
-    db_pool_mock.acquire.assert_called_once()
-
-@pytest.mark.asyncio
-async def test_check_database_health_db_error(bot_mock, db_pool_mock):
-    # Подготовка
-    conn = AsyncMock()
-    db_pool_mock.acquire.return_value.__aenter__.return_value = conn
-    conn.fetchval.side_effect = Exception("Тестовая ошибка БД")
-    command_handlers = CommandHandlers(bot_mock, db_pool_mock)
-    
-    # Действие
-    result = await command_handlers.check_database_health()
-    
-    # Проверка
-    assert result is False
-    db_pool_mock.acquire.assert_called_once()
-
-@pytest.mark.asyncio
-async def test_command_chatstats(message_mock, bot_mock, db_pool_mock):
-    # Подготовка
-    message_mock.reply = AsyncMock(return_value=MagicMock(message_id=1))
-    message_mock.chat.type = "supergroup"
-    bot_mock.get_chat = AsyncMock(return_value=MagicMock(title="Test Group"))
-    bot_mock.get_chat_member = AsyncMock(return_value=MagicMock(
-        user=MagicMock(username="testuser", full_name="Test User")
-    ))
-    bot_mock.delete_message = AsyncMock()
-    
-    conn = AsyncMock()
-    db_pool_mock.acquire.return_value.__aenter__.return_value = conn
-    
-    # Имитируем результаты для разных периодов
-    conn.fetchval.return_value = 10  # Общее количество сообщений
-    conn.fetch.side_effect = [
-        # Статистика за день
-        [{"user_id": 123456, "message_count": 5}],
-        # Статистика за месяц
-        [{"user_id": 123456, "message_count": 8}],
-        # Статистика за все время
-        [{"user_id": 123456, "message_count": 10}]
-    ]
-    
-    command_handlers = CommandHandlers(bot_mock, db_pool_mock)
-    
-    # Действие
-    await command_handlers.command_chatstats(message_mock)
-    
-    # Проверка
-    # Проверяем, что было отправлено два сообщения (ожидание и результат)
-    assert message_mock.reply.call_count == 2
-    # Проверяем, что сообщение об ожидании было удалено
-    bot_mock.delete_message.assert_called_once()
-    # Проверяем, что во втором сообщении есть статистика
-    assert "Статистика сообщений" in message_mock.reply.call_args_list[1][0][0]
-    assert "За последние 24 часа" in message_mock.reply.call_args_list[1][0][0]
-    assert "За последние 30 дней" in message_mock.reply.call_args_list[1][0][0]
-<<<<<<< HEAD
-    assert "За все время" in message_mock.reply.call_args_list[1][0][0]
-
-@pytest.mark.asyncio
-async def test_command_export_chats(message_mock, bot_mock, db_pool_mock):
-    # Подготовка
-    message_mock.reply = AsyncMock(return_value=MagicMock(message_id=1))
-    message_mock.from_user.id = 123456789  # ID пользователя, совпадающий с ADMIN_CHAT_ID
-    bot_mock.delete_message = AsyncMock()
-    
-    # Мокаем ChatExportService
-    mock_export_service = AsyncMock()
-    mock_export_service.export_all_chats_history.return_value = "https://drive.google.com/file/d/example_id"
-    
-    with patch('app.handlers.commands.ADMIN_CHAT_ID', '123456789'), \
-         patch('app.handlers.commands.DRIVE_ENABLED', True), \
-         patch('app.handlers.commands.ChatExportService', return_value=mock_export_service):
-        
-        command_handlers = CommandHandlers(bot_mock, db_pool_mock)
-        
-        # Действие
-        await command_handlers.command_export_chats(message_mock)
-        
-        # Проверка
-        assert message_mock.reply.call_count == 2  # Ожидание и результат
-        assert "успешно экспортирована" in message_mock.reply.call_args_list[1][0][0]
-        assert mock_export_service.export_all_chats_history.call_count == 1
-        assert bot_mock.delete_message.call_count == 1  # Удаление сообщения об ожидании
-
-@pytest.mark.asyncio
-async def test_command_export_chats_unauthorized(message_mock, bot_mock, db_pool_mock):
-    # Подготовка
-    message_mock.reply = AsyncMock(return_value=MagicMock(message_id=1))
-    message_mock.from_user.id = 987654321  # ID пользователя, НЕ совпадающий с ADMIN_CHAT_ID
-    
-    with patch('app.handlers.commands.ADMIN_CHAT_ID', '123456789'), \
-         patch('app.handlers.commands.DRIVE_ENABLED', True):
-        
-        command_handlers = CommandHandlers(bot_mock, db_pool_mock)
-        
-        # Действие
-        await command_handlers.command_export_chats(message_mock)
-        
-        # Проверка
-        message_mock.reply.assert_called_once_with("У вас нет доступа к этой команде.")
-
-@pytest.mark.asyncio
-async def test_command_export_chats_drive_disabled(message_mock, bot_mock, db_pool_mock):
-    # Подготовка
-    message_mock.reply = AsyncMock(return_value=MagicMock(message_id=1))
-    message_mock.from_user.id = 123456789  # ID пользователя, совпадающий с ADMIN_CHAT_ID
-    
-    with patch('app.handlers.commands.ADMIN_CHAT_ID', '123456789'), \
-         patch('app.handlers.commands.DRIVE_ENABLED', False):
-        
-        command_handlers = CommandHandlers(bot_mock, db_pool_mock)
-        
-        # Действие
-        await command_handlers.command_export_chats(message_mock)
-        
-        # Проверка
-        message_mock.reply.assert_called_once_with("Экспорт в Google Drive отключен. Включите его в настройках.")
-
-@pytest.mark.asyncio
-async def test_command_help():
-    # Подготовка
-    bot_mock = AsyncMock()
-    db_pool_mock = AsyncMock()
-    message_mock = MagicMock(spec=Message)
-    message_mock.chat.id = 123456
-    message_mock.from_user.id = 123456  # Не админ
-    message_mock.reply = AsyncMock()
-    
-    # Мок для сохранения сообщения
-    with patch('app.database.models.ChatHistory.save_message', AsyncMock()) as save_message_mock:
-        # Создаем обработчик команд
-        handlers = CommandHandlers(bot_mock, db_pool_mock)
-        
-        # Вызываем команду /help
-        await handlers.command_help(message_mock)
-        
-        # Проверяем, что метод reply был вызван
-        message_mock.reply.assert_called_once()
-        
-        # Проверяем, что ответ содержит список команд
-        args, kwargs = message_mock.reply.call_args
-        assert "Доступные команды" in args[0]
-        assert "/start" in args[0]
-        assert "/help" in args[0]
-        assert "/version" in args[0]
-        assert "/pogoda" in args[0]
-        assert "/stats" in args[0]
-        assert "Команды администратора" not in args[0]  # Не для админа
-        
-        # Проверяем parse_mode
-        assert kwargs.get("parse_mode") == "Markdown"
-
-@pytest.mark.asyncio
-async def test_command_help_admin():
-    # Подготовка
-    bot_mock = AsyncMock()
-    db_pool_mock = AsyncMock()
-    message_mock = MagicMock(spec=Message)
-    message_mock.chat.id = 123456
-    message_mock.reply = AsyncMock()
-    
-    # Устанавливаем ID пользователя как ID админа
-    with patch('app.handlers.commands.ADMIN_CHAT_ID', 123456):
-        message_mock.from_user.id = 123456  # ID админа
-        
-        # Мок для сохранения сообщения
-        with patch('app.database.models.ChatHistory.save_message', AsyncMock()) as save_message_mock:
-            # Создаем обработчик команд
-            handlers = CommandHandlers(bot_mock, db_pool_mock)
-            
-            # Вызываем команду /help
-            await handlers.command_help(message_mock)
-            
-            # Проверяем, что метод reply был вызван
-            message_mock.reply.assert_called_once()
-            
-            # Проверяем, что ответ содержит список команд, включая команды админа
-            args, kwargs = message_mock.reply.call_args
-            assert "Доступные команды" in args[0]
-            assert "/start" in args[0]
-            assert "/help" in args[0]
-            assert "/version" in args[0]
-            assert "/pogoda" in args[0]
-            assert "/stats" in args[0]
-            assert "Команды администратора" in args[0]  # Для админа
-            assert "/test" in args[0]
-            assert "/exportchats" in args[0]
-=======
-    assert "За все время" in message_mock.reply.call_args_list[1][0][0]
-
->>>>>>> 48f53a67
+import pytest
+import asyncio
+from unittest.mock import AsyncMock, MagicMock, patch
+from aiogram.types import Message, User, Chat
+from app.handlers.commands import CommandHandlers
+
+@pytest.fixture
+def message_mock():
+    message = AsyncMock(spec=Message)
+    message.chat = MagicMock(spec=Chat)
+    message.chat.id = -1001234567890
+    message.from_user = MagicMock(spec=User)
+    message.from_user.id = 123456789
+    message.text = "Test message"
+    return message
+
+@pytest.fixture
+def bot_mock():
+    bot = AsyncMock()
+    bot.id = 987654321
+    return bot
+
+@pytest.fixture
+def db_pool_mock():
+    pool = AsyncMock()
+    conn = AsyncMock()
+    pool.acquire.return_value.__aenter__.return_value = conn
+    conn.fetchval.return_value = 1
+    return pool
+
+@pytest.mark.asyncio
+async def test_command_start(message_mock, bot_mock, db_pool_mock):
+    # Подготовка
+    message_mock.reply = AsyncMock(return_value=MagicMock(message_id=1))
+    command_handlers = CommandHandlers(bot_mock, db_pool_mock)
+    
+    # Действие
+    await command_handlers.command_start(message_mock)
+    
+    # Проверка
+    message_mock.reply.assert_called_once()
+    assert "Привет, я бот версии" in message_mock.reply.call_args[0][0]
+
+@pytest.mark.asyncio
+async def test_command_version(message_mock, bot_mock, db_pool_mock):
+    # Подготовка
+    message_mock.reply = AsyncMock(return_value=MagicMock(message_id=1))
+    command_handlers = CommandHandlers(bot_mock, db_pool_mock)
+    
+    # Действие
+    await command_handlers.command_version(message_mock)
+    
+    # Проверка
+    message_mock.reply.assert_called_once()
+    assert "Версия бота:" in message_mock.reply.call_args[0][0]
+
+@pytest.mark.asyncio
+async def test_check_database_health(bot_mock, db_pool_mock):
+    # Подготовка
+    command_handlers = CommandHandlers(bot_mock, db_pool_mock)
+    
+    # Действие
+    result = await command_handlers.check_database_health()
+    
+    # Проверка
+    assert result is True
+    db_pool_mock.acquire.assert_called_once()